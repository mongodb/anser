#######################################
#         YAML Templates              #
#######################################
variables:
  - &run-build
    # runs a build operations. The task name in evergreen should
    # correspond to a make target for the build operation.
    name: test
    commands:
      - func: run-make
        vars: { target: "${task_name}" }

#######################################
#              Functions              #
#######################################
functions:
  get-project:
    command: git.get_project
    type: setup
    params:
      directory: gopath/src/github.com/mongodb/anser
  parse-results:
    command: gotest.parse_files
    type: setup
    params:
      files:
        - "gopath/src/github.com/mongodb/anser/build/output.*"
  run-make:
    command: subprocess.exec
    type: test
    params:
      working_dir: gopath/src/github.com/mongodb/anser/
      binary: make
      args: ["${make_args|}", "${target}"]
      add_expansions_to_env: true
      env:
        GOPATH: ${workdir}/gopath
        VENDOR_PKG: "github.com/${trigger_repo_owner}/${trigger_repo_name}"
        VENDOR_REVISION: ${trigger_revision}
  set-up-mongodb:
    - command: subprocess.exec
      type: setup
      params:
        add_expansions_to_env: true
        env:
          DECOMPRESS: ${decompress}
        working_dir: gopath/src/github.com/mongodb/anser/
        command: make get-mongodb
    - command: subprocess.exec
      type: setup
      params:
        background: true
        working_dir: gopath/src/github.com/mongodb/anser/
        add_expansions_to_env: true
        command: make start-mongod
    - command: subprocess.exec
      type: setup
      params:
        working_dir: gopath/src/github.com/mongodb/anser/
        add_expansions_to_env: true
        command: make check-mongod
    - command: subprocess.exec
      type: setup
      params:
        add_expansions_to_env: true
        working_dir: gopath/src/github.com/mongodb/anser/
        command: make init-rs

#######################################
#                Tasks                #
#######################################

tasks:
  - <<: *run-build
    tags: ["test"]
    name: test-apm
  - <<: *run-build
    tags: ["test"]
    name: test-mock
  - <<: *run-build
    tags: ["test"]
    name: test-model
  - <<: *run-build
    tags: ["test"]
    name: test-anser
  - <<: *run-build
    tags: ["test"]
    name: test-db
  - <<: *run-build
    tags: ["test"]
    name: test-client

  - <<: *run-build
    tags: ["lint"]
    name: lint-apm
  - <<: *run-build
    tags: ["lint"]
    name: lint-mock
  - <<: *run-build
    tags: ["lint"]
    name: lint-model
  - <<: *run-build
    tags: ["lint"]
    name: lint-anser
  - <<: *run-build
    tags: ["lint"]
    name: lint-db
  - <<: *run-build
    tags: ["lint"]
    name: lint-client

task_groups:
  - name: lintGroup
    tasks: [ ".lint"]
    max_hosts: 2
    setup_group:
      - func: get-project
    setup_task:
      - func: run-make
        vars: { target: "clean-results" }
    teardown_task:
      - func: parse-results
  - name: testGroup
    tasks: [ ".test"]
    max_hosts: 2
    setup_group_can_fail_task: true
    share_processes: true
    setup_group:
      - func: get-project
      - func: set-up-mongodb
    setup_task:
      - func: run-make
        vars: { target: "clean-results" }
    teardown_task:
      - func: parse-results

#######################################
#           Buildvariants             #
#######################################
buildvariants:
  - name: race-detector
    display_name: Race Detector (Arch Linux)
    expansions:
      RACE_DETECTOR: true
      MONGODB_URL: https://fastdl.mongodb.org/linux/mongodb-linux-x86_64-3.6.4.tgz
<<<<<<< HEAD
      GO_BIN_PATH: /opt/golang/go1.12/bin/go
      GOROOT: /opt/golang/go1.12
=======
      GO_BIN_PATH: /opt/golang/go1.9/bin/go
      GOROOT: /opt/golang/go1.9
>>>>>>> 959508b2
    run_on:
      - archlinux-test
    tasks: [ "testGroup" ]

  - name: lint
    display_name: Lint (Arch Linux)
    expansions:
      GO_BIN_PATH: /opt/golang/go1.10/bin/go
      GOROOT: /opt/golang/go1.10
    run_on:
      - archlinux-test
    expansion:
      GO_BIN_PATH: /opt/golang/go1.10/bin/go
      GOROOT: /opt/golang/go1.10
    tasks: [ "lintGroup" ]

  - name: ubuntu1604
    display_name: Ubuntu 16.04
    expansions:
      GO_BIN_PATH: /opt/golang/go1.9/bin/go
      GOROOT: /opt/golang/go1.9
      MONGODB_URL: https://fastdl.mongodb.org/linux/mongodb-linux-x86_64-3.6.4.tgz
    run_on:
      - ubuntu1604-test
    tasks: [ "testGroup" ]

  - name: macos
    display_name: macOS
    expansions:
      DISABLE_COVERAGE: yes
      GO_BIN_PATH: /opt/golang/go1.9/bin/go
      GOROOT: /opt/golang/go1.9
      MONGODB_URL: https://fastdl.mongodb.org/osx/mongodb-osx-x86_64-3.2.9.tgz
    run_on:
      - macos-1014
    tasks: [ "testGroup" ]<|MERGE_RESOLUTION|>--- conflicted
+++ resolved
@@ -143,13 +143,8 @@
     expansions:
       RACE_DETECTOR: true
       MONGODB_URL: https://fastdl.mongodb.org/linux/mongodb-linux-x86_64-3.6.4.tgz
-<<<<<<< HEAD
-      GO_BIN_PATH: /opt/golang/go1.12/bin/go
-      GOROOT: /opt/golang/go1.12
-=======
       GO_BIN_PATH: /opt/golang/go1.9/bin/go
       GOROOT: /opt/golang/go1.9
->>>>>>> 959508b2
     run_on:
       - archlinux-test
     tasks: [ "testGroup" ]
@@ -161,9 +156,6 @@
       GOROOT: /opt/golang/go1.10
     run_on:
       - archlinux-test
-    expansion:
-      GO_BIN_PATH: /opt/golang/go1.10/bin/go
-      GOROOT: /opt/golang/go1.10
     tasks: [ "lintGroup" ]
 
   - name: ubuntu1604
